--- conflicted
+++ resolved
@@ -76,23 +76,25 @@
         nargs="+",
         help="List of tools to exclude",
     )
-    parser.add_argument(
-<<<<<<< HEAD
+    
+    parser.add_argument(
         "--private_key_path",
         required=False,
         help="Path to private key file for authentication",
-=======
+    )
+    
+    parser.add_argument(
         "--connection-name",
         required=False,
         default=None,
         help="Name of the connection to use from the TOML file",
     )
+    
     parser.add_argument(
         "--connections-file",
         required=False,
         default=None,
         help="Path to the TOML file containing connection configurations",
->>>>>>> d064d794
     )
 
     # First, get all the arguments we don't know about
